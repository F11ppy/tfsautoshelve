using System;
using System.Linq;
using System.Net;
using System.Threading;
using EnvDTE;
using EnvDTE80;
using Microsoft.TeamFoundation.Client;
using Microsoft.TeamFoundation.VersionControl.Client;
using Microsoft.VisualStudio.TeamFoundation;
using System.Collections.Generic;

// Ref http://visualstudiogallery.msdn.microsoft.com/080540cb-e35f-4651-b71c-86c73e4a633d
// TODO: TBD: Not Honoring Multiple Workspaces - AS long as ShelvesetName include {0} it works fine.
namespace VsExt.AutoShelve {
    public class TfsAutoShelve : IDisposable {

        private const string _TFSEXT = "Microsoft.VisualStudio.TeamFoundation.TeamFoundationServerExt";

        private DTE2 _dte;
        private string _extensionName;
        private TeamFoundationServerExt _tfsExt;
        private Timer _timer;
        private bool _isDate;
        private bool _isWorkspace;
        private ushort _maxShelvesets;
        private int _timerInterval;
        private string _shelvesetName;
        private bool _supressDialogs;
        private string _workingDirectory;

        public bool IsRunning;

        public string ShelvesetName {
            get {
                return _shelvesetName;
            }
            set {
                _shelvesetName = value;
                _isDate = string.Format(ShelvesetName, null, null, "IsDate").Contains("IsDate");
                _isWorkspace = string.Format(ShelvesetName, "IsWorkspace", null, null).Contains("IsWorkspace");
            }
        }

        public bool IsDateSpecificShelvesetName {
            get {
                return _isDate;
            }
        }
        public bool IsWorkspaceSpecificShelvesetName {
            get {
                return _isWorkspace;
            }
        }
        public ushort MaximumShelvesets {
            get {
                return (_isDate) ? _maxShelvesets : (ushort)0;
            }
            set {
                _maxShelvesets = value;
            }
        }

        public bool SuppressDialogs {
            get {
                return _supressDialogs;
            }
            set {
                _supressDialogs = value;
            }
        }

        public int TimerInterval {
            get {
                return _timerInterval;
            }
            set {
                bool flag = IsRunning;
                if (flag) {
                    StopTimer();
                }
                _timerInterval = value;
                if (flag) {
                    StartTimer();
                }
            }
        }

        private int TimerPeriod {
            get {
                return 1000 * _timerInterval * 60;
            }
        }

        public static bool IsValidWorkspace(string absolutepath) {
            return (Workstation.Current.GetLocalWorkspaceInfo(absolutepath) != null);
        }

        public string WorkingDirectory {
            get {
                return _workingDirectory;
            }
            set {
                _workingDirectory = value;
<<<<<<< HEAD
                Workspace = string.IsNullOrWhiteSpace(value) ? null : Workstation.Current.GetLocalWorkspaceInfo(value);
                if (OnWorkspaceChanged != null) {
                    WorkspaceChangedEventArgs workSpaceDiscoveryEventArg = new WorkspaceChangedEventArgs();
                    workSpaceDiscoveryEventArg.IsWorkspaceValid = (Workspace != null);
                    OnWorkspaceChanged(this, workSpaceDiscoveryEventArg);
=======
                if (!string.IsNullOrWhiteSpace(value)) {
                    Workspace = Workstation.Current.GetLocalWorkspaceInfo(value);
                    if (OnWorkspaceChanged != null) {
                        WorkspaceChangedEventArgs workspaceChangedEventArg = new WorkspaceChangedEventArgs();
                        workspaceChangedEventArg.IsWorkspaceValid = (Workspace != null);
                        OnWorkspaceChanged(this, workspaceChangedEventArg);
                    }
>>>>>>> 4294ef35
                }
            }
        }

        public WorkspaceInfo Workspace { get; set; }

        public TfsAutoShelve(string extensionName, DTE2 extDte) {
            _extensionName = extensionName;
            _dte = extDte;
            InitializeTimer();
        }

        private string CleanShelvesetName(string shelvesetName) {
            if (!string.IsNullOrWhiteSpace(shelvesetName)) {
                string cleanName = shelvesetName.Replace("/", string.Empty).Replace(":", string.Empty).Replace("<", string.Empty).Replace(">", string.Empty).Replace("\\", string.Empty).Replace("|", string.Empty).Replace("*", string.Empty).Replace("?", string.Empty).Replace(";", string.Empty);
                if (cleanName.Length > 64) {
                    return cleanName.Substring(0, 63);
                }
                return cleanName;
            }
            return shelvesetName;
        }

        public void CreateShelveset() {
            TimerCallback autoShelveCallback = GetAutoShelveCallback();
            autoShelveCallback(new object());
        }

        public TimerCallback GetAutoShelveCallback() {
            TimerCallback timerCallback = (object state) => {
                if (Workspace != null) {
                    SaveShelveset();
                }
            }
            ;
            return timerCallback;
        }

        private TeamFoundationServerExt TfsExt {
            get {
                if (_tfsExt == null) {
                    TeamFoundationServerExt obj = (TeamFoundationServerExt)_dte.GetObject(_TFSEXT);
                    if (obj.ActiveProjectContext.DomainUri != null && obj.ActiveProjectContext.ProjectUri != null) {
                        _tfsExt = obj;
                    } else {
                        StopTimer();  // Disable timer to prevent Ref: Q&A "endless error dialogs" @ http://visualstudiogallery.msdn.microsoft.com/080540cb-e35f-4651-b71c-86c73e4a633d 
                        if (OnTfsConnectionError != null) {
                            OnTfsConnectionError(this, new EventArgs());
                        }
                    }
                }
                return _tfsExt;
            }
        }

        private void InitializeTimer() {
            try {
                AutoResetEvent autoResetEvent = new AutoResetEvent(false);
                _timer = new Timer(GetAutoShelveCallback(), autoResetEvent, -1, -1);
            } catch { }
        }

        public void SaveShelveset() {
            try {
                if (TfsExt != null) {
                    string domainUri = _tfsExt.ActiveProjectContext.DomainUri;
                    TfsTeamProjectCollection teamProjectCollection = TfsTeamProjectCollectionFactory.GetTeamProjectCollection(new Uri(domainUri));
                    teamProjectCollection.Credentials = CredentialCache.DefaultNetworkCredentials;
                    teamProjectCollection.EnsureAuthenticated();

                    VersionControlServer service = (VersionControlServer)teamProjectCollection.GetService(typeof(VersionControlServer));
                    WorkspaceInfo[] allLocalWorkspaceInfo = Workstation.Current.GetAllLocalWorkspaceInfo();

                    for (int n = 0; n < allLocalWorkspaceInfo.Length; n++) {
                        WorkspaceInfo workspaceInfo = allLocalWorkspaceInfo[n];
                        // Replace(/,"") before comparing domainUri to prevent: "TFS Auto Shelve shelved 0 pending changes. Shelveset Name: "
                        if (workspaceInfo.MappedPaths.Length > 0 && workspaceInfo.ServerUri.ToString().Replace("/", string.Empty) == domainUri.Replace("/", string.Empty)) {
                            Workspace workspace = service.GetWorkspace(workspaceInfo);
                            PendingChange[] pendingChanges = workspace.GetPendingChanges();

                            int numPending = pendingChanges.Count<PendingChange>();
                            if (numPending > 0) {
                                ShelvesetCreatedEventArgs autoShelveEventArg = new ShelvesetCreatedEventArgs();
                                string setname = string.Format(ShelvesetName, workspaceInfo.Name, workspaceInfo.OwnerName, DateTime.Now);
                                setname = CleanShelvesetName(setname);

                                Shelveset shelveset = new Shelveset(service, setname, workspaceInfo.OwnerName);
                                autoShelveEventArg.ShelvesetChangeCount += numPending;
                                autoShelveEventArg.ShelvesetName = setname;

                                shelveset.Comment = string.Format("Shelved by {0}. Items in shelve set: {1}", _extensionName, numPending);
                                workspace.Shelve(shelveset, pendingChanges, ShelvingOptions.Replace);
                                if (MaximumShelvesets > 0) {
                                    var autoShelvesets = service.QueryShelvesets(null, workspaceInfo.OwnerName).Where(s => s.Comment != null && s.Comment.Contains(_extensionName));
                                    if (IsWorkspaceSpecificShelvesetName) {
                                        autoShelvesets = autoShelvesets.Where(s => s.Name.Contains(workspaceInfo.Name));
                                    }
                                    foreach (Shelveset set in autoShelvesets.OrderByDescending(s => s.CreationDate).Skip(MaximumShelvesets)) {
                                        service.DeleteShelveset(set);
                                        autoShelveEventArg.ShelvesetsPurgeCount++;
                                    }
                                }
                                if (OnShelvesetCreated != null) {
                                    OnShelvesetCreated(this, autoShelveEventArg);
                                }
                            }
                        }
                    }
                }
            } catch (Exception ex) {
                if (OnShelvesetCreated != null) {
                    ShelvesetCreatedEventArgs autoShelveEventArg = new ShelvesetCreatedEventArgs();
                    autoShelveEventArg.ExecutionException = ex;
                    OnShelvesetCreated(this, autoShelveEventArg);
                }
            }
        }

        private void ShelvePendingChanges(VersionControlServer service, WorkspaceInfo workspaceInfo, PendingChange[] pendingChanges) {
        }
        public void StartTimer() {
            _timer.Change(0, TimerPeriod);
            IsRunning = true;
            if (OnTimerStart != null) {
                OnTimerStart(this, new EventArgs());
            }
        }

        public void StopTimer() {
            if (IsRunning) {
                _timer.Change(-1, -1);
                IsRunning = false;
                if (OnTimerStop != null) {
                    OnTimerStop(this, new EventArgs());
                }
            }
        }

        public void Terminate() {
            StopTimer();
<<<<<<< HEAD
            WorkingDirectory = string.Empty;
=======
            if (OnWorkspaceChanged != null) {
                WorkspaceChangedEventArgs workspaceChangedEventArg = new WorkspaceChangedEventArgs();
                workspaceChangedEventArg.IsWorkspaceValid = false;
                OnWorkspaceChanged(this, workspaceChangedEventArg);
            }
>>>>>>> 4294ef35
        }

        public void ToggleTimerRunState() {
            if (IsRunning) {
                StopTimer();
            } else {
                StartTimer();
            }
        }

        public event EventHandler<ShelvesetCreatedEventArgs> OnShelvesetCreated;

        public event EventHandler OnTfsConnectionError;

        public event EventHandler OnTimerStart;

        public event EventHandler OnTimerStop;

        public event EventHandler<WorkspaceChangedEventArgs> OnWorkspaceChanged;

        public void Dispose() {
            Dispose(true);
            GC.SuppressFinalize(this);
        }

        // NOTE: Leave out the finalizer altogether if this class doesn't 
        // own unmanaged resources itself, but leave the other methods
        // exactly as they are. 
        ~TfsAutoShelve() {
            // Finalizer calls Dispose(false)
            Dispose(false);
        }
        // The bulk of the clean-up code is implemented in Dispose(bool)
        protected virtual void Dispose(bool disposeManaged) {
            if (disposeManaged) {
                // free managed resources
                if (_timer != null) {
                    StopTimer();
                    _timer.Dispose();
                    _timer = null;
                }
            }
        }

    }
}<|MERGE_RESOLUTION|>--- conflicted
+++ resolved
@@ -101,21 +101,11 @@
             }
             set {
                 _workingDirectory = value;
-<<<<<<< HEAD
                 Workspace = string.IsNullOrWhiteSpace(value) ? null : Workstation.Current.GetLocalWorkspaceInfo(value);
                 if (OnWorkspaceChanged != null) {
-                    WorkspaceChangedEventArgs workSpaceDiscoveryEventArg = new WorkspaceChangedEventArgs();
-                    workSpaceDiscoveryEventArg.IsWorkspaceValid = (Workspace != null);
-                    OnWorkspaceChanged(this, workSpaceDiscoveryEventArg);
-=======
-                if (!string.IsNullOrWhiteSpace(value)) {
-                    Workspace = Workstation.Current.GetLocalWorkspaceInfo(value);
-                    if (OnWorkspaceChanged != null) {
                         WorkspaceChangedEventArgs workspaceChangedEventArg = new WorkspaceChangedEventArgs();
                         workspaceChangedEventArg.IsWorkspaceValid = (Workspace != null);
                         OnWorkspaceChanged(this, workspaceChangedEventArg);
-                    }
->>>>>>> 4294ef35
                 }
             }
         }
@@ -256,15 +246,7 @@
 
         public void Terminate() {
             StopTimer();
-<<<<<<< HEAD
             WorkingDirectory = string.Empty;
-=======
-            if (OnWorkspaceChanged != null) {
-                WorkspaceChangedEventArgs workspaceChangedEventArg = new WorkspaceChangedEventArgs();
-                workspaceChangedEventArg.IsWorkspaceValid = false;
-                OnWorkspaceChanged(this, workspaceChangedEventArg);
-            }
->>>>>>> 4294ef35
         }
 
         public void ToggleTimerRunState() {
