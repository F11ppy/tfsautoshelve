﻿using System;
using System.ComponentModel.Design;
using System.Diagnostics;
using System.Globalization;
using System.IO;
using System.Runtime.InteropServices;
using System.Windows.Forms;
using EnvDTE;
using EnvDTE80;
using Microsoft.VisualStudio.Shell;
using Microsoft.VisualStudio.Shell.Interop;

namespace VsExt.AutoShelve {
    /// <summary>
    /// This is the class that implements the package exposed by this assembly.
    ///
    /// The minimum requirement for a class to be considered a valid package for Visual Studio
    /// is to implement the IVsPackage interface and register itself with the shell.
    /// This package uses the helper classes defined inside the Managed Package Framework (MPF)
    /// to do it: it derives from the Package class that provides the implementation of the 
    /// IVsPackage interface and uses the registration attributes defined in the framework to 
    /// register itself and its components with the shell.
    /// </summary>
    // This attribute tells the PkgDef creation utility (CreatePkgDef.exe) that this class is a package.
    [PackageRegistration(UseManagedResourcesOnly = true)]
    [ProvideAutoLoad("{F1536EF8-92EC-443C-9ED7-FDADF150DA82}")] // VSConstants.UICONTEXT.SolutionExists_guid
    [ProvideMenuResource("Menus.ctmenu", 1)]
    // This attribute is used to include custom options in the Tools->Options dialog
    [ProvideOptionPage(typeof(OptionsPageGeneral), "TFS Auto Shelve", "General", 101, 106, true)]
    // This attribute is used to register the information needed to show this package
    // in the Help/About dialog of Visual Studio.
<<<<<<< HEAD
    [InstalledProductRegistration("#110", "#112", "2.2", IconResourceID = 400)]
=======
    [InstalledProductRegistration("#110", "#112", "3.6", IconResourceID = 400)]
>>>>>>> a7db75a4
    [Guid(GuidList.guidAutoShelvePkgString)]
    public class VsExtAutoShelvePackage : Package, IVsSolutionEvents, IDisposable {

        private TfsAutoShelve _autoShelve;
        private DTE2 _dte;
        private string _extName;
        private OleMenuCommand _menuAutoShelveNow;
        private OleMenuCommand _menuRunState;
        private string _menuTextRunning;
        private string _menuTextStopped;
        private OptionsPageGeneral _options;
        private uint _solutionEventsCookie;
        private IVsSolution2 _solutionService;
        private Timer _timer;

        /// <summary>
        /// Default constructor of the package.
        /// Inside this method you can place any initialization code that does not require 
        /// any Visual Studio service because at this point the package object is created but 
        /// not sited yet inside Visual Studio environment. The place to do all the other 
        /// initialization is the Initialize method.
        /// </summary>
        public VsExtAutoShelvePackage() {
            Trace.WriteLine(string.Format(CultureInfo.CurrentCulture, "Entering constructor for: {0}", this));
        }

        /////////////////////////////////////////////////////////////////////////////
        // Overridden Package Implementation
        #region Package Members

        private void autoShelve_OnShelvesetCreated(object sender, ShelvesetCreatedEventArgs e) {
            if (e.ExecutionSuccess) {
              string str = string.Format("Shelved {0} pending change{1} to Shelveset Name: {2}", e.ShelvesetChangeCount, 
                e.ShelvesetChangeCount != 1 ? "s" :"", e.ShelvesetName);
                if (e.ShelvesetsPurgeCount > 0) {
                    str += string.Format(" | Maximum Shelvesets: {0} | Deleted: {1}", _autoShelve.MaximumShelvesets, e.ShelvesetsPurgeCount);
                }
                WriteToStatusBar(str);
                WriteToOutputWindow(str);
            } else {
                WriteToStatusBar(string.Format("{0} encountered an error.", _extName));
                WriteToOutputWindow(e.ExecutionException.Message);
                WriteToOutputWindow(e.ExecutionException.StackTrace);
                ActivityLog.WriteToActivityLog(e.ExecutionException.Message, e.ExecutionException.StackTrace);
            }
        }

        private void autoShelve_OnTfsConnectionError(object sender, EventArgs e) {
            WriteToOutputWindow(Resources.ErrorNotConnected);
            if (!_autoShelve.SuppressDialogs) {
                MessageBox.Show(Resources.ErrorNotConnected, _extName, MessageBoxButtons.OK, MessageBoxIcon.Asterisk);
            }
        }

        private void autoShelve_OnTimerStart(object sender, EventArgs e) {
            DisplayRunState();
        }

        private void autoShelve_OnTimerStop(object sender, EventArgs e) {
            DisplayRunState();
        }

        private void autoShelve_OnWorkspaceChanged(object sender, WorkspaceChangedEventArgs e) {
            _menuAutoShelveNow.Enabled = e.IsWorkspaceValid;
            _menuRunState.Enabled = e.IsWorkspaceValid;
        }

        private void DetachAutoShelveEvents() {
            if (_autoShelve != null) {
                _autoShelve.CreateShelveset();
                _autoShelve.Terminate();
                _autoShelve.OnShelvesetCreated -= new EventHandler<ShelvesetCreatedEventArgs>(autoShelve_OnShelvesetCreated);
                _autoShelve.OnTfsConnectionError -= new EventHandler(autoShelve_OnTfsConnectionError);
                _autoShelve.OnTimerStart -= new EventHandler(autoShelve_OnTimerStart);
                _autoShelve.OnTimerStop -= new EventHandler(autoShelve_OnTimerStop);
                _autoShelve.OnWorkspaceChanged -= new EventHandler<WorkspaceChangedEventArgs>(autoShelve_OnWorkspaceChanged);
                _options.OnOptionsChanged -= new EventHandler<OptionsChangedEventArgs>(Options_OnOptionsChanged);
            }
            if (_solutionService != null) {
                _solutionService.UnadviseSolutionEvents(_solutionEventsCookie);
            }
        }

        private void DisplayRunState() {
            string str1 = string.Format("{0} is{1} running", _extName, _autoShelve.IsRunning ? string.Empty : " not");
            WriteToStatusBar(str1);
            WriteToOutputWindow(str1);
            ToggleMenuCommandRunStateText(_menuRunState);
        }

        private void InitializeAutoShelve(string workingDirectory) {
            InitializeSolutionServiceEvents();
            try {
                _autoShelve = new TfsAutoShelve(_extName, _dte);

                // Tools->Options event wire-up
                _options.OnOptionsChanged += new EventHandler<OptionsChangedEventArgs>(Options_OnOptionsChanged);

                // Event Wire-up
                _autoShelve.OnShelvesetCreated += new EventHandler<ShelvesetCreatedEventArgs>(autoShelve_OnShelvesetCreated);
                _autoShelve.OnTfsConnectionError += new EventHandler(autoShelve_OnTfsConnectionError);
                _autoShelve.OnTimerStart += new EventHandler(autoShelve_OnTimerStart);
                _autoShelve.OnTimerStop += new EventHandler(autoShelve_OnTimerStop);
                _autoShelve.OnWorkspaceChanged += new EventHandler<WorkspaceChangedEventArgs>(autoShelve_OnWorkspaceChanged);

                // Property Initialization
                _autoShelve.MaximumShelvesets = _options.MaximumShelvesets;
                _autoShelve.OutputPane = _options.OutputPane;
                _autoShelve.ShelvesetName = _options.ShelvesetName;
                _autoShelve.TimerInterval = _options.TimerSaveInterval;
                _autoShelve.SuppressDialogs = _options.SuppressDialogs;
                _autoShelve.WorkingDirectory = workingDirectory;

                _autoShelve.StartTimer();
            } catch {
                if (_autoShelve != null) {
                    _options.OnOptionsChanged -= new EventHandler<OptionsChangedEventArgs>(Options_OnOptionsChanged);

                    _autoShelve.OnShelvesetCreated -= new EventHandler<ShelvesetCreatedEventArgs>(autoShelve_OnShelvesetCreated);
                    _autoShelve.OnTfsConnectionError -= new EventHandler(autoShelve_OnTfsConnectionError);
                    _autoShelve.OnTimerStart -= new EventHandler(autoShelve_OnTimerStart);
                    _autoShelve.OnTimerStop -= new EventHandler(autoShelve_OnTimerStop);
                    _autoShelve.OnWorkspaceChanged -= new EventHandler<WorkspaceChangedEventArgs>(autoShelve_OnWorkspaceChanged);
                }
            }
        }

        /// <summary>
        /// Initialization of the package; this method is called right after the package is sited, so this is the place
        /// where you can put all the initialization code that rely on services provided by VisualStudio.
        /// </summary>
        protected override void Initialize() {
            Trace.WriteLine(string.Format(CultureInfo.CurrentCulture, "Entering Initialize() of: {0}", this));
            base.Initialize();

            // Internal
            _extName = Resources.ExtensionName;
            _menuTextRunning = string.Concat(_extName, " (Running)");
            _menuTextStopped = string.Concat(_extName, " (Not Running)");

            // InitializePackageServices
            ActivityLog.log = GetGlobalService(typeof(SVsActivityLog)) as IVsActivityLog;
            _dte = (DTE2)GetGlobalService(typeof(DTE));
            _solutionService = (IVsSolution2)GetGlobalService(typeof(SVsSolution));

            //InitializeOutputWindowPane
            if (_dte != null) {
                _dte.ToolWindows.OutputWindow.OutputWindowPanes.Add("TFS Auto Shelve");
            }

            InitializeSolutionServiceEvents();
            InitializeMenuCommands();
            InitializeTimer();
        }

        private void InitializeSolutionServiceEvents() {
            if (_solutionService != null) {
                _solutionService.AdviseSolutionEvents(this, out _solutionEventsCookie);
                _options = (OptionsPageGeneral)base.GetDialogPage(typeof(OptionsPageGeneral));
            }
        }

        private void InitializeMenuCommands() {
            OleMenuCommandService mcs = GetService(typeof(IMenuCommandService)) as OleMenuCommandService;
            if (mcs != null) {
                CommandID commandID = new CommandID(GuidList.guidAutoShelveCmdSet, PkgCmdIDList.cmdidAutoShelve);
                OleMenuCommand oleMenuCommand = new OleMenuCommand(new EventHandler(MenuItemCallbackAutoShelveRunState), commandID);
                oleMenuCommand.Text = _menuTextStopped;
                oleMenuCommand.Enabled = false;
                _menuRunState = oleMenuCommand;
                mcs.AddCommand(_menuRunState);

                CommandID commandID1 = new CommandID(GuidList.guidAutoShelveCmdSet, PkgCmdIDList.cmdidAutoShelveNow);
                OleMenuCommand oleMenuCommand1 = new OleMenuCommand(new EventHandler(MenuItemCallbackRunNow), commandID1);
                oleMenuCommand1.Enabled = false;
                _menuAutoShelveNow = oleMenuCommand1;
                mcs.AddCommand(_menuAutoShelveNow);
            }
        }

        private void InitializeTimer() {
            EventHandler eventHandler = null;
            try {
                _timer = new Timer();
                _timer.Enabled = false;
                _timer.Interval = 9000;
                if (eventHandler == null) {
                    eventHandler = (object sender, EventArgs e) => {
                        _dte.StatusBar.Text = string.Empty;
                        _timer.Enabled = false;
                    }
                    ;
                }
                _timer.Tick += eventHandler;
            } catch { }
        }

        #endregion

        #region IVsSolutionEvents

        private void MenuItemCallbackAutoShelveRunState(object sender, EventArgs e) {
            _autoShelve.ToggleTimerRunState();
        }

        private void MenuItemCallbackRunNow(object sender, EventArgs e) {
            _autoShelve.SaveShelveset();
        }

        public int OnAfterCloseSolution(object pUnkReserved) {
            DetachAutoShelveEvents();
            return 0;
        }

        public int OnAfterLoadProject(IVsHierarchy pStubHierarchy, IVsHierarchy pRealHierarchy) { return 0; }

        public int OnAfterOpenProject(IVsHierarchy pHierarchy, int fAdded) {
            if (_autoShelve == null || _autoShelve.Workspace == null) {
                object projectObj;
                pHierarchy.GetProperty(Microsoft.VisualStudio.VSConstants.VSITEMID_ROOT, (int)__VSHPROPID.VSHPROPID_ExtObject, out projectObj);
                var project = (Project)projectObj;
                if (project != null && !string.IsNullOrWhiteSpace(project.FullName)) {
                    string projDirectory = System.IO.Path.GetDirectoryName(project.FullName);
                    if (TfsAutoShelve.IsValidWorkspace(projDirectory)) {
                        InitializeAutoShelve(projDirectory);
                    }
                }
            }
            return 0;
        }

        public int OnAfterOpenSolution(object pUnkReserved, int fNewSolution) {
            if (!string.IsNullOrWhiteSpace(_dte.Solution.FullName)) {
                string slnDirectory = System.IO.Path.GetDirectoryName(_dte.Solution.FullName);
                if (TfsAutoShelve.IsValidWorkspace(slnDirectory)) {
                    InitializeAutoShelve(slnDirectory);
                }
            }
            return 0;
        }

        public int OnBeforeCloseProject(IVsHierarchy pHierarchy, int fRemoved) { return 0; }

        public int OnBeforeCloseSolution(object pUnkReserved) { return 0; }

        public int OnBeforeUnloadProject(IVsHierarchy pRealHierarchy, IVsHierarchy pStubHierarchy) { return 0; }

        public int OnQueryCloseProject(IVsHierarchy pHierarchy, int fRemoving, ref int pfCancel) { return 0; }

        public int OnQueryCloseSolution(object pUnkReserved, ref int pfCancel) { return 0; }

        public int OnQueryUnloadProject(IVsHierarchy pRealHierarchy, ref int pfCancel) { return 0; }

        #endregion

        #region Local Methods

        private void Options_OnOptionsChanged(object sender, OptionsChangedEventArgs e) {
            if (_autoShelve != null) {
                _autoShelve.MaximumShelvesets = e.MaximumShelvesets;
                _autoShelve.OutputPane = e.OutputPane;
                _autoShelve.ShelvesetName = e.ShelvesetName;
                _autoShelve.SuppressDialogs = e.SuppressDialogs;
                _autoShelve.TimerInterval = e.Interval;
            }
        }

        private void ToggleMenuCommandRunStateText(object sender) {
            OleMenuCommand menuCommand = sender as OleMenuCommand;
            if (menuCommand != null) {
                if (menuCommand.CommandID.Guid == GuidList.guidAutoShelveCmdSet) {
                    if (_autoShelve.IsRunning) {
                        menuCommand.Text = _menuTextRunning;
                    } else {
                        menuCommand.Text = _menuTextStopped;
                    }
                }
            }
        }

        private void WriteToOutputWindow(string outputText) {
            if (!string.IsNullOrWhiteSpace(_autoShelve.OutputPane))
                _dte.ToolWindows.OutputWindow.OutputWindowPanes.Item(_autoShelve.OutputPane).OutputString(string.Concat(outputText, "\n"));
        }

        private void WriteToStatusBar(string text) {
            _dte.StatusBar.Text = text;
            _timer.Enabled = true;
        }

        #endregion

        public void Dispose() {
            Dispose(true);
            GC.SuppressFinalize(this);
        }

        ~VsExtAutoShelvePackage() {
            // Finalizer calls Dispose(false)
            Dispose(false);
        }

        // The bulk of the clean-up code is implemented in Dispose(bool)
        protected override void Dispose(bool disposeManaged) {
            if (disposeManaged) {
                // free managed resources
                if (_timer != null) {
                    _timer.Enabled = false;
                    _timer.Dispose();
                    _timer = null;
                }
                if (_autoShelve != null) {
                    _autoShelve.Dispose();
                    _autoShelve = null;
                }
            }
            base.Dispose(disposeManaged);
        }

    }
}<|MERGE_RESOLUTION|>--- conflicted
+++ resolved
@@ -29,11 +29,7 @@
     [ProvideOptionPage(typeof(OptionsPageGeneral), "TFS Auto Shelve", "General", 101, 106, true)]
     // This attribute is used to register the information needed to show this package
     // in the Help/About dialog of Visual Studio.
-<<<<<<< HEAD
     [InstalledProductRegistration("#110", "#112", "2.2", IconResourceID = 400)]
-=======
-    [InstalledProductRegistration("#110", "#112", "3.6", IconResourceID = 400)]
->>>>>>> a7db75a4
     [Guid(GuidList.guidAutoShelvePkgString)]
     public class VsExtAutoShelvePackage : Package, IVsSolutionEvents, IDisposable {
 
