﻿using System;
using System.ComponentModel.Design;
using System.Diagnostics;
using System.Globalization;
using System.IO;
using System.Runtime.InteropServices;
using System.Windows.Forms;
using EnvDTE;
using EnvDTE80;
using Microsoft.VisualStudio;
using Microsoft.VisualStudio.Shell;
using Microsoft.VisualStudio.Shell.Interop;
using VsExt.AutoShelve.EventArgs;
using VsExt.AutoShelve.IO;
using VsExt.AutoShelve.Packaging;
using ActivityLog = VsExt.AutoShelve.IO.ActivityLog;

namespace VsExt.AutoShelve {
    /// <summary>
    /// This is the class that implements the package exposed by this assembly.
    ///
    /// The minimum requirement for a class to be considered a valid package for Visual Studio
    /// is to implement the IVsPackage interface and register itself with the shell.
    /// This package uses the helper classes defined inside the Managed Package Framework (MPF)
    /// to do it: it derives from the Package class that provides the implementation of the 
    /// IVsPackage interface and uses the registration attributes defined in the framework to 
    /// register itself and its components with the shell.
    /// </summary>
    // This attribute tells the PkgDef creation utility (CreatePkgDef.exe) that this class is a package.
    [PackageRegistration(UseManagedResourcesOnly = true)]
    [ProvideAutoLoad("{F1536EF8-92EC-443C-9ED7-FDADF150DA82}")] // VSConstants.UICONTEXT.SolutionExists_guid
    [ProvideMenuResource("Menus.ctmenu", 1)]
    // This attribute is used to include custom options in the Tools->Options dialog
    [ProvideOptionPage(typeof(OptionsPageGeneral), "TFS Auto Shelve", "General", 101, 106, true)]
    // This attribute is used to register the information needed to show this package
    // in the Help/About dialog of Visual Studio.
<<<<<<< HEAD
    [InstalledProductRegistration("#110", "#112", "2.2", IconResourceID = 400)]
    [Guid(GuidList.guidAutoShelvePkgString)]
=======
    [InstalledProductRegistration("#110", "#112", "3.6", IconResourceID = 400)]
    [Guid(GuidList.GuidAutoShelvePkgString)]
>>>>>>> a1ea0334
    public class VsExtAutoShelvePackage : Package, IVsSolutionEvents, IDisposable {

        private TfsAutoShelve _autoShelve;
        private DTE2 _dte;
        private string _extName;
        private OleMenuCommand _menuAutoShelveNow;
        private OleMenuCommand _menuRunState;
        private string _menuTextRunning;
        private string _menuTextStopped;
        private OptionsPageGeneral _options;
        private uint _solutionEventsCookie;
        private IVsSolution2 _solutionService;
        private Timer _timer;

        /// <summary>
        /// Default constructor of the package.
        /// Inside this method you can place any initialization code that does not require 
        /// any Visual Studio service because at this point the package object is created but 
        /// not sited yet inside Visual Studio environment. The place to do all the other 
        /// initialization is the Initialize method.
        /// </summary>
        public VsExtAutoShelvePackage() {
            Trace.WriteLine(string.Format(CultureInfo.CurrentCulture, "Entering constructor for: {0}", this));
        }

        /////////////////////////////////////////////////////////////////////////////
        // Overridden Package Implementation
        #region Package Members

        private void autoShelve_OnShelvesetCreated(object sender, ShelvesetCreatedEventArgs e) {
            if (e.ExecutionSuccess) {
              var str = string.Format("Shelved {0} pending change{1} to Shelveset Name: {2}", e.ShelvesetChangeCount, 
                e.ShelvesetChangeCount != 1 ? "s" :"", e.ShelvesetName);
                if (e.ShelvesetsPurgeCount > 0) {
                    str += string.Format(" | Maximum Shelvesets: {0} | Deleted: {1}", _autoShelve.MaximumShelvesets, e.ShelvesetsPurgeCount);
                }
                WriteToStatusBar(str);
                WriteToOutputWindow(str);
            } else {
                WriteToStatusBar(string.Format("{0} encountered an error.", _extName));
                WriteToOutputWindow(e.ExecutionException.Message);
                WriteToOutputWindow(e.ExecutionException.StackTrace);
                ActivityLog.WriteToActivityLog(e.ExecutionException.Message, e.ExecutionException.StackTrace);
            }
        }

        private void autoShelve_OnTfsConnectionError(object sender,System.EventArgs e) {
            WriteToOutputWindow(Resources.ErrorNotConnected);
            if (!_autoShelve.SuppressDialogs) {
                MessageBox.Show(Resources.ErrorNotConnected, _extName, MessageBoxButtons.OK, MessageBoxIcon.Asterisk);
            }
        }

        private void autoShelve_OnTimerStart(object sender,System.EventArgs e) {
            DisplayRunState();
        }

        private void autoShelve_OnTimerStop(object sender,System.EventArgs e) {
            DisplayRunState();
        }

        private void autoShelve_OnWorkspaceChanged(object sender, WorkspaceChangedEventArgs e) {
            _menuAutoShelveNow.Enabled = e.IsWorkspaceValid;
            _menuRunState.Enabled = e.IsWorkspaceValid;
        }

        private void DetachAutoShelveEvents() {
            if (_autoShelve != null) {
                _autoShelve.CreateShelveset();
                _autoShelve.Terminate();
                _autoShelve.OnShelvesetCreated -= autoShelve_OnShelvesetCreated;
                _autoShelve.OnTfsConnectionError -= autoShelve_OnTfsConnectionError;
                _autoShelve.OnTimerStart -= autoShelve_OnTimerStart;
                _autoShelve.OnTimerStop -= autoShelve_OnTimerStop;
                _autoShelve.OnWorkspaceChanged -= autoShelve_OnWorkspaceChanged;
                _options.OnOptionsChanged -= Options_OnOptionsChanged;
            }
            if (_solutionService != null) {
                _solutionService.UnadviseSolutionEvents(_solutionEventsCookie);
            }
        }

        private void DisplayRunState() {
            var str1 = string.Format("{0} is{1} running", _extName, _autoShelve.IsRunning ? string.Empty : " not");
            WriteToStatusBar(str1);
            WriteToOutputWindow(str1);
            ToggleMenuCommandRunStateText(_menuRunState);
        }

        private void InitializeAutoShelve(string workingDirectory) {
            InitializeSolutionServiceEvents();
            try {
                _autoShelve = new TfsAutoShelve(_extName, _dte);

                // Tools->Options event wire-up
                _options.OnOptionsChanged += Options_OnOptionsChanged;

                // Event Wire-up
                _autoShelve.OnShelvesetCreated += autoShelve_OnShelvesetCreated;
                _autoShelve.OnTfsConnectionError += autoShelve_OnTfsConnectionError;
                _autoShelve.OnTimerStart += autoShelve_OnTimerStart;
                _autoShelve.OnTimerStop += autoShelve_OnTimerStop;
                _autoShelve.OnWorkspaceChanged += autoShelve_OnWorkspaceChanged;

                // Property Initialization
                _autoShelve.MaximumShelvesets = _options.MaximumShelvesets;
                _autoShelve.OutputPane = _options.OutputPane;
                _autoShelve.ShelvesetName = _options.ShelvesetName;
                _autoShelve.TimerInterval = _options.TimerSaveInterval;
                _autoShelve.SuppressDialogs = _options.SuppressDialogs;
                _autoShelve.WorkingDirectory = workingDirectory;

                _autoShelve.StartTimer();
            } catch {
                if (_autoShelve != null) {
                    _options.OnOptionsChanged -= Options_OnOptionsChanged;

                    _autoShelve.OnShelvesetCreated -= autoShelve_OnShelvesetCreated;
                    _autoShelve.OnTfsConnectionError -= autoShelve_OnTfsConnectionError;
                    _autoShelve.OnTimerStart -= autoShelve_OnTimerStart;
                    _autoShelve.OnTimerStop -= autoShelve_OnTimerStop;
                    _autoShelve.OnWorkspaceChanged -= autoShelve_OnWorkspaceChanged;
                }
            }
        }

        /// <summary>
        /// Initialization of the package; this method is called right after the package is sited, so this is the place
        /// where you can put all the initialization code that rely on services provided by VisualStudio.
        /// </summary>
        protected override void Initialize() {
            Trace.WriteLine(string.Format(CultureInfo.CurrentCulture, "Entering Initialize() of: {0}", this));
            base.Initialize();

            // Internal
            _extName = Resources.ExtensionName;
            _menuTextRunning = string.Concat(_extName, " (Running)");
            _menuTextStopped = string.Concat(_extName, " (Not Running)");

            // InitializePackageServices
            ActivityLog.Log = GetGlobalService(typeof(SVsActivityLog)) as IVsActivityLog;
            _dte = (DTE2)GetGlobalService(typeof(DTE));
            _solutionService = (IVsSolution2)GetGlobalService(typeof(SVsSolution));

            //InitializeOutputWindowPane
            if (_dte != null) {
                _dte.ToolWindows.OutputWindow.OutputWindowPanes.Add("TFS Auto Shelve");
            }

            InitializeSolutionServiceEvents();
            InitializeMenuCommands();
            InitializeTimer();
        }

        private void InitializeSolutionServiceEvents() {
            if (_solutionService != null) {
                _solutionService.AdviseSolutionEvents(this, out _solutionEventsCookie);
                _options = (OptionsPageGeneral)GetDialogPage(typeof(OptionsPageGeneral));
            }
        }

        private void InitializeMenuCommands() {
            var mcs = GetService(typeof(IMenuCommandService)) as OleMenuCommandService;
            if (mcs != null) {
                var commandId = new CommandID(GuidList.GuidAutoShelveCmdSet, PkgCmdIdList.CmdidAutoShelve);
                var oleMenuCommand = new OleMenuCommand(MenuItemCallbackAutoShelveRunState, commandId)
                {
                    Text = _menuTextStopped,
                    Enabled = false
                };
                _menuRunState = oleMenuCommand;
                mcs.AddCommand(_menuRunState);

                var commandId1 = new CommandID(GuidList.GuidAutoShelveCmdSet, PkgCmdIdList.CmdidAutoShelveNow);
                var oleMenuCommand1 = new OleMenuCommand(MenuItemCallbackRunNow, commandId1) {Enabled = false};
                _menuAutoShelveNow = oleMenuCommand1;
                mcs.AddCommand(_menuAutoShelveNow);
            }
        }

        private void InitializeTimer() {
            try {
                _timer = new Timer {Enabled = false, Interval = 9000};
                EventHandler eventHandler = (sender, e) => {
                    _dte.StatusBar.Text = string.Empty;
                    _timer.Enabled = false;
                };
                _timer.Tick += eventHandler;
// ReSharper disable once EmptyGeneralCatchClause
            } catch
            { }
        }

        #endregion

        #region IVsSolutionEvents

        private void MenuItemCallbackAutoShelveRunState(object sender,System.EventArgs e) {
            _autoShelve.ToggleTimerRunState();
        }

        private void MenuItemCallbackRunNow(object sender,System.EventArgs e) {
            _autoShelve.SaveShelveset();
        }

        public int OnAfterCloseSolution(object pUnkReserved) {
            DetachAutoShelveEvents();
            return 0;
        }

        public int OnAfterLoadProject(IVsHierarchy pStubHierarchy, IVsHierarchy pRealHierarchy) { return 0; }

        public int OnAfterOpenProject(IVsHierarchy pHierarchy, int fAdded) {
            if (_autoShelve == null || _autoShelve.Workspace == null) {
                object projectObj;
                pHierarchy.GetProperty(Microsoft.VisualStudio.VSConstants.VSITEMID_ROOT, (int)__VSHPROPID.VSHPROPID_ExtObject, out projectObj);
                var project = (Project)projectObj;
                if (project != null && !string.IsNullOrWhiteSpace(project.FullName)) {
                    var projDirectory = Path.GetDirectoryName(project.FullName);
                    if (TfsAutoShelve.IsValidWorkspace(projDirectory)) {
                        InitializeAutoShelve(projDirectory);
                    }
                }
            }
            return 0;
        }

        public int OnAfterOpenSolution(object pUnkReserved, int fNewSolution) {
            if (!string.IsNullOrWhiteSpace(_dte.Solution.FullName)) {
                var slnDirectory = Path.GetDirectoryName(_dte.Solution.FullName);
                if (TfsAutoShelve.IsValidWorkspace(slnDirectory)) {
                    InitializeAutoShelve(slnDirectory);
                }
            }
            return 0;
        }

        public int OnBeforeCloseProject(IVsHierarchy pHierarchy, int fRemoved) { return 0; }

        public int OnBeforeCloseSolution(object pUnkReserved) { return 0; }

        public int OnBeforeUnloadProject(IVsHierarchy pRealHierarchy, IVsHierarchy pStubHierarchy) { return 0; }

        public int OnQueryCloseProject(IVsHierarchy pHierarchy, int fRemoving, ref int pfCancel) { return 0; }

        public int OnQueryCloseSolution(object pUnkReserved, ref int pfCancel) { return 0; }

        public int OnQueryUnloadProject(IVsHierarchy pRealHierarchy, ref int pfCancel) { return 0; }

        #endregion

        #region Local Methods

        private void Options_OnOptionsChanged(object sender, OptionsChangedEventArgs e) {
            if (_autoShelve != null) {
                _autoShelve.MaximumShelvesets = e.MaximumShelvesets;
                _autoShelve.OutputPane = e.OutputPane;
                _autoShelve.ShelvesetName = e.ShelvesetName;
                _autoShelve.SuppressDialogs = e.SuppressDialogs;
                _autoShelve.TimerInterval = e.Interval;
            }
        }

        private void ToggleMenuCommandRunStateText(object sender) {
            var menuCommand = sender as OleMenuCommand;
            if (menuCommand != null) {
                if (menuCommand.CommandID.Guid == GuidList.GuidAutoShelveCmdSet) {
                    menuCommand.Text = _autoShelve.IsRunning ? _menuTextRunning : _menuTextStopped;
                }
            }
        }

        private void WriteToOutputWindow(string outputText) {
            if (!string.IsNullOrWhiteSpace(_autoShelve.OutputPane))
                _dte.ToolWindows.OutputWindow.OutputWindowPanes.Item(_autoShelve.OutputPane).OutputString(string.Concat(outputText, "\n"));
        }

        private void WriteToStatusBar(string text) {
            _dte.StatusBar.Text = text;
            _timer.Enabled = true;
        }

        #endregion

        public void Dispose() {
            Dispose(true);
            GC.SuppressFinalize(this);
        }

        ~VsExtAutoShelvePackage() {
            // Finalizer calls Dispose(false)
            Dispose(false);
        }

        // The bulk of the clean-up code is implemented in Dispose(bool)
        protected override void Dispose(bool disposeManaged) {
            if (disposeManaged) {
                // free managed resources
                if (_timer != null) {
                    _timer.Enabled = false;
                    _timer.Dispose();
                    _timer = null;
                }
                if (_autoShelve != null) {
                    _autoShelve.Dispose();
                    _autoShelve = null;
                }
            }
            base.Dispose(disposeManaged);
        }

    }
}<|MERGE_RESOLUTION|>--- conflicted
+++ resolved
@@ -7,7 +7,6 @@
 using System.Windows.Forms;
 using EnvDTE;
 using EnvDTE80;
-using Microsoft.VisualStudio;
 using Microsoft.VisualStudio.Shell;
 using Microsoft.VisualStudio.Shell.Interop;
 using VsExt.AutoShelve.EventArgs;
@@ -34,13 +33,8 @@
     [ProvideOptionPage(typeof(OptionsPageGeneral), "TFS Auto Shelve", "General", 101, 106, true)]
     // This attribute is used to register the information needed to show this package
     // in the Help/About dialog of Visual Studio.
-<<<<<<< HEAD
-    [InstalledProductRegistration("#110", "#112", "2.2", IconResourceID = 400)]
-    [Guid(GuidList.guidAutoShelvePkgString)]
-=======
     [InstalledProductRegistration("#110", "#112", "3.6", IconResourceID = 400)]
     [Guid(GuidList.GuidAutoShelvePkgString)]
->>>>>>> a1ea0334
     public class VsExtAutoShelvePackage : Package, IVsSolutionEvents, IDisposable {
 
         private TfsAutoShelve _autoShelve;
