--- conflicted
+++ resolved
@@ -35,29 +35,11 @@
             }
         }
 
-<<<<<<< HEAD
         [Category(GeneralCat), DisplayName(@"Suppress Dialogs"), Description("Suppress run time dialogs.  Currently just the nagging 'Please connect to a Team Project first.' MessageBox")]
         public bool SuppressDialogs { get; set; }
-=======
-        private bool _suppressDialogs;
-
-        [Category(GENERAL_CAT)]
-        [DisplayName("Suppress Dialogs")]
-        [Description("Suppress run time dialogs.  Currently just the nagging 'Please connect to a Team Project first.' MessageBox")]
-        public bool SuppressDialogs {
-            get {
-                return _suppressDialogs;
-            }
-            set {
-                _suppressDialogs = value;
-            }
-        }
 
         [Category(GENERAL_CAT), DisplayName(@"Output Pane"), Description("Output window pane to write status messages.  If you set this to an empty string, nothing is written to the Output window.  Note: Regardless, the output pane is no longer explicitly activated.  So, no more focus stealing!")]
         public string OutputPane { get; set; }
-
-        private ushort _maxSets;
->>>>>>> a7db75a4
 
         [Category(GeneralCat), DisplayName(@"Μaximum Shelvesets"), Description("Maximum number of shelvesets to retain.  Older shelvesets will be deleted. 0=Disabled. Note: ShelvesetName must include a {2} (DateTime.Now component) unique enough to generate more than the maximum for this to have any impact.  If {0} (WorkspaceInfo.Name) is included, then the max is applied per workspace.")]
         public ushort MaximumShelvesets { get; set; }
@@ -65,15 +47,10 @@
         #endregion
 
         public OptionsPageGeneral() {
-<<<<<<< HEAD
+            OutputPane = "TFS Auto Shelve";
             MaximumShelvesets = 0;
             ShelvesetName = "Auto {0}";
-=======
-            OutputPane = "TFS Auto Shelve";
-            _maxSets = 0;
-            _name = "Auto {0}";
->>>>>>> a7db75a4
-            _interval = 5;
+            TimerSaveInterval = 5;
             SuppressDialogs = true;
         }
 
@@ -81,22 +58,14 @@
             base.OnApply(e);
             bool flag = OnOptionsChanged == null;
             if (!flag) {
-<<<<<<< HEAD
                 var optionsEventArg = new OptionsChangedEventArgs
                 {
                     Interval = TimerSaveInterval,
                     MaximumShelvesets = MaximumShelvesets,
+                	optionsEventArg.OutputPane = OutputPane;
                     ShelvesetName = ShelvesetName,
                     SuppressDialogs = SuppressDialogs
                 };
-=======
-                OptionsChangedEventArgs optionsEventArg = new OptionsChangedEventArgs();
-                optionsEventArg.Interval = TimerSaveInterval;
-                optionsEventArg.MaximumShelvesets = MaximumShelvesets;
-                optionsEventArg.OutputPane = OutputPane;
-                optionsEventArg.ShelvesetName = ShelvesetName;
-                optionsEventArg.SuppressDialogs = SuppressDialogs;
->>>>>>> a7db75a4
                 OnOptionsChanged(this, optionsEventArg);
             }
         }
